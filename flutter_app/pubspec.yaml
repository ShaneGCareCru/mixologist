name: mixologist_flutter
version: 0.1.0
publish_to: 'none'
environment:
  sdk: '>=2.19.0 <3.0.0'

dependencies:
  flutter:
    sdk: flutter
  firebase_auth: ^5.0.0
  cloud_firestore: ^5.0.0
  http: ^1.2.0
  firebase_core: ^3.13.1
    # flutter_client_sse removed
  visibility_detector: ^0.4.0
  vibration: ^1.8.4
  cached_network_image: ^3.3.1
  shared_preferences: ^2.2.2
  # Camera and inventory management dependencies
  camera: ^0.10.5+5
  image_picker: ^1.0.4
  path_provider: ^2.1.1
  path: ^1.8.3
<<<<<<< HEAD
  # AI Assistant voice interaction dependencies
  rive: ^0.12.4
  web_socket_channel: ^3.0.0
  flutter_audio_capture: ^0.2.7
  just_audio: ^0.9.36
=======
  rive: ^0.12.4
>>>>>>> feecd957

flutter:
  uses-material-design: true
  assets:
<<<<<<< HEAD
    - assets/rive/
    - assets/audio/
=======
    - assets/animations/placeholder.riv
>>>>>>> feecd957
dev_dependencies:
  flutter_test:
    sdk: flutter
  flutter_lints: ^6.0.0<|MERGE_RESOLUTION|>--- conflicted
+++ resolved
@@ -21,25 +21,20 @@
   image_picker: ^1.0.4
   path_provider: ^2.1.1
   path: ^1.8.3
-<<<<<<< HEAD
   # AI Assistant voice interaction dependencies
   rive: ^0.12.4
   web_socket_channel: ^3.0.0
   flutter_audio_capture: ^0.2.7
   just_audio: ^0.9.36
-=======
-  rive: ^0.12.4
->>>>>>> feecd957
+
 
 flutter:
   uses-material-design: true
   assets:
-<<<<<<< HEAD
     - assets/rive/
     - assets/audio/
-=======
     - assets/animations/placeholder.riv
->>>>>>> feecd957
+
 dev_dependencies:
   flutter_test:
     sdk: flutter
