--- conflicted
+++ resolved
@@ -822,12 +822,9 @@
           children: [
             CupertinoButton(
               padding: EdgeInsets.zero,
-<<<<<<< HEAD
               minSize: iOSTheme.minimumTouchTarget,
               child: const Icon(CupertinoIcons.chat_bubble_text, size: 20, color: Colors.white),
-=======
-              child: const Icon(CupertinoIcons.chat_bubble_text, size: 20),
->>>>>>> fd06ae25
+
               onPressed: () {
                 Navigator.of(context).push(
                   CupertinoPageRoute(
@@ -838,12 +835,9 @@
             ),
             CupertinoButton(
               padding: EdgeInsets.zero,
-<<<<<<< HEAD
               minSize: iOSTheme.minimumTouchTarget,
               child: const Icon(CupertinoIcons.cube_box, size: 20, color: Colors.white),
-=======
-              child: const Icon(CupertinoIcons.cube_box, size: 20),
->>>>>>> fd06ae25
+
               onPressed: () {
                 Navigator.of(context).push(
                   CupertinoPageRoute(
@@ -854,12 +848,9 @@
             ),
             CupertinoButton(
               padding: EdgeInsets.zero,
-<<<<<<< HEAD
               minSize: iOSTheme.minimumTouchTarget,
               child: const Icon(CupertinoIcons.square_arrow_right, size: 20, color: Colors.white),
-=======
-              child: const Icon(CupertinoIcons.square_arrow_right, size: 20),
->>>>>>> fd06ae25
+
               onPressed: () async {
                 final navigator = Navigator.of(context);
                 await FirebaseAuth.instance.signOut();
